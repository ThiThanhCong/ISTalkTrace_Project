--- conflicted
+++ resolved
@@ -1,9 +1,5 @@
 from flask import Flask, request, jsonify
 from modules.authenticate import VoiceAuthenticator
-<<<<<<< HEAD
-# from modules.diarization import AutoSpectralDiarizer
-=======
->>>>>>> 65a8ed09
 from modules.config import Config
 from modules.batch_trainer import BatchTrainer
 import os
@@ -20,10 +16,6 @@
 
 authenticator = VoiceAuthenticator()
 batch_trainer = BatchTrainer()
-<<<<<<< HEAD
-# diarizer = AutoSpectralDiarizer()
-=======
->>>>>>> 65a8ed09
 
 @app.route('/train', methods=['POST'])
 def train():
